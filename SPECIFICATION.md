# Chia Pool Protocol 1.0

This is the initial version of the Chia Pool Protocol. It has been designed to be simple, and to be extended later.
It relies on farmers having smart coins (referred to as Pool NFT in GUI + CLI) on the blockchain which allow them to dynamically set their pool to a different
pool by making a blockchain transaction. Furthermore, it decreases the reliance on pools for block production, since
the protocol only handles distribution of rewards, and it protects against pools or farmers acting maliciously.

## Parties

The parties involved in the pool protocol involve the pool operator and farmers. Each farmer is running
a farmer process, and any number of harvester processes connected to that farmer process. The full node can either be
run by the farmer (the default in the Chia GUI application), or run by the pool operator. If the farmer does not want
to run a full node, they can configure their node to connect to a remote full node.

A pool operator can support any number of farmers. 

## HTTPS Endpoints Summary

The pool protocol consists of two HTTPS endpoints which return JSON responses. The HTTPS server can run on any port,
but must be running with TLS enabled (using a CA approved certificate), and with pipelining enabled. 
All bytes values are encoded as hex with optional 0x in front. Clients are also expected to run with pipelining.

```
GET /pool_info
POST /partials
GET /login (Optional)
```

## GET /pool_info

This takes no arguments, and allows clients to fetch information about a pool. It is called right before joining a pool,
when the farmer enters the pool URL into the client. This allows the farmer to see information about the pool, and
decide whether or not to join. It also allows the farmer to set the correct parameters in their singleton on the
blockchain. Warning to client implementers: if displaying any of this information, make sure to account for malicious 
scripts and JS injections. It returns a JSON response with the following data:
```json
{
    "description": "(example) The Reference Pool allows you to pool with low fees, paying out daily using Chia.",
    "fee": "0.01",
    "logo_url": "https://www.chia.net/img/chia_logo.svg",
    "minimum_difficulty": 10,
    "name": "The Reference Pool",
    "protocol_version": "1.0",
    "relative_lock_height": 100,
    "target_puzzle_hash": "0x344587cf06a39db471d2cc027504e8688a0a67cce961253500c956c73603fd58"
}

```

#### description
The description is a short paragraph that can be displayed in GUIs when the farmer enters a pool URL.

#### fee
The fee that the pool charges by default, a number between 0 and 1. This does not include blockchain transaction fees.

#### logo_url
A URL for a pool logo that the client can display in the UI. This is optional for v1.0.

#### minimum_difficulty
The minimum difficulty that the pool supports. This will also be the default that farmers start sending proofs for.

#### name
Name of the pool, this is only for display purposes and does not go on the blockchain.

#### protocol_version
The version of this pool protocol. Must be set to 1.0.

#### relative_lock_height
The number of blocks (confirmations) that a user must wait between the point when they start escaping a pool, and the
point at which they can finalize their pool switch.

#### target_puzzle_hash
This is the target of where rewards will be sent to from the singleton. Controlled by the pool.

## POST /partials
This is a partial submittion from the farmer to the pool operator.

Request:
```json
{
    "payload": {
        "proof_of_space": {
            "challenge": "0xe0e55d45eef8d53a6b68220abeec8f14f57baaa80dbd7b37430e42f9ac6e2c0e",
            "pool_contract_puzzle_hash": "0x9e3e9b37b54cf6c7467e277b6e4ca9ab6bdea53cdc1d79c000dc95b6a3908a3b",
            "plot_public_key": "0xa7ad70989cc8f18e555e9b698d197cdfc32465e0b99fd6cf5fdbac8aa2da04b0704ba04d2d50d852402f9dd6eec47a4d",
            "size": 32,
            "proof": "0xb2cd6374c8db249ad3b638199dbb6eb9eaefe55042cef66c43cf1e31161f4a1280455d8b53c2823c747fd4f8823c44de3a52cc85332431630857c359935660c3403ae3a92728d003dd66ef5966317cd49894d265a3e4c43f0530a1192874ed327e6f35862a25dfb67c5d0d573d078b4b8ba9bfb1cce52fd17939ae9d7033d3aa09d6c449e392ba2472a1fecf992abcc51c3bf5d56a72fef9900e79b8dba88a5afc39e04993325a0cd6b67757355b836f"
        },
        "sp_hash": "0x4c52796ca4ff775fbcdac90140c12270d26a37724ad77988535d58b376332533",
        "end_of_sub_slot": false,
        "suggested_difficulty": 10,
        "launcher_id": "0xae4ef3b9bfe68949691281a015a9c16630fc8f66d48c19ca548fb80768791afa",
        "owner_public_key": "0x84c3fcf9d5581c1ddc702cb0f3b4a06043303b334dd993ab42b2c320ebfa98e5ce558448615b3f69638ba92cf7f43da5",
        "pool_payout_instructions": "c2b08e41d766da4116e388357ed957d04ad754623a915f3fd65188a8746cf3e8",
        "authentication_key_info": {
            "authentication_public_key": "0x970e181ae45435ae696508a78012dc80548c334cf29676ea6ade7049eb9d2b9579cc30cb44c3fd68d35a250cfbc69e29",
            "authentication_public_key_timestamp": 1621854388
        }
    },
    "auth_key_and_partial_aggregate_signature": "0xa078dc1462bbcdec7cd651c5c3d7584ac6c6a142e049c7790f3b0ee8768ed6326e3a639f949b2293469be561adfa1c57130f64334994f53c1bd12e59579e27127fbabadc5e8793a2ef194a5a22ac832e92dcb6ad9a0d33bd264726f6e8df6aad"
}
```

Successful response:
```json
{"points_balance": 1130, "current_difficulty": 10}
```

The successful response must always contain the points balance since the last payout, as well as the current difficulty
that this farmer is being given credit for.

Failed response:
```json
{"error_code": 4, "error_message": "Invalid proof of space"}
```
Failed responses must include an error code as well as an english error message.

#### payload
This is the main payload of the partial, which is signed by two keys: `authentication_key` and `plot_key`.

#### payload.proof_of_space
The proof of space in chia-blockchain format.

#### payload.proof_of_space.challenge
The challenge of the proof of space, computed from the signage point or end of subslot.

#### payload.proof_of_space.pool_contract_puzzle_hash
The puzzle hash that is encoded in the plots, equivalent to the `p2_singleton_puzzle_hash`. This is the first place
that the 7/8 rewards get paid out to in the blockchain, if this proof wins. This value can be derived from the 
`launcher_id`, and must be valid for all partials.

#### payload.proof_of_space.plot_public_key
Public key associated with the plot. (Can be a 2/2 BLS between plot local key and farmer, but not necessarily).

#### payload.proof_of_space.size
K size, must be at least 32.

#### payload.proof_of_space.proof
64 x values encoding the actual proof of space, must be valid corresponding to the `sp_hash`.

#### payload.sp_hash
This is either the hash of the output for the signage point, or the challenge_hash for the sub slot, if it's an end 
of sub slot challenge. This must be a valid signage point on the blockchain that has not been reverted. The pool must
check a few minutes after processing the partial, that it has not been reverted on the blockchain.

#### payload.end_of_sub_slot
If true, the sp_hash encodes the challenge_hash of the sub slot.

#### payload.suggested_difficulty
A request from the farmer to update the difficulty. Can be ignored or respected by the pool. However, this should only 
be respected if the authentication public key is the most recent one seen for this farmer.

#### payload.launcher_id
The launcher_id, or the identifier of the farmer's singleton on the blockchain. This uniquely identifies this
farmer, and can be used as a primary key. The pool must periodically check the singleton on the blockchain to 
validate that it's farming to the pool, and not escaping or farming to another pool.

#### payload.owner_public_key
The current owner public key of the farmer's singleton. This can change on the blockchain, but the initial
implementation does not change it. It is used to transfer ownership of plots or singletons. The pool must check that
the current incarnation of the singleton matches this value.

#### payload.pool_payout_instructions
This is the instructions for how the farmer wants to get paid. By default this will be an XCH address, but it can
be set to any string with a size of less than 1024 characters, so it can represent another blockchain or payment
system identifier. If the farmer sends new instructions here, and the partial is fully valid, the pool should
update the instructions for this farmer. However, this should only be done if the authentication public key is the 
most recent one seen for this farmer.

#### payload.authentication_key_info
An authentication key, is a temporary key which the farmer uses to sign all of their requests to the pool. It is an
authorization given by the `owner_key`, so that the owner key can be potentially kept more secure. The timestamp is
the time at which the `owner_key` approved this key, and therefore the `owner_key` can revoke older keys by issuing
an authentication key with a new timestamp. The pool can accept partials with outdated `authentication_keys`, but the
pool must not update the difficulty or the payout instructions.

#### payload.authentication_key_info.authentication_public_key
Public key in BLS G1 format.

#### payload.authentication_key_info.authentication_public_key_timestamp
Timestamp of approval in unix time.

#### auth_key_and_partial_aggregate_signature
This is a 3/3 BLS aggregate signature using the Augmented Scheme in the BLS IETF spec.
1. Message: `payload` in streamable format, public key: `plot_public_key`
2. Message: `payload` in streamable format, public key: `authentication_public_key`
3. Message: `authentication_key_info` in streamable format, public key: `owner_public_key`

A partial must be completely rejected if the BLS signature does not validate.

## GET /login
(This section is a draft and open to feedback)

This allows the user to log in to a web interface if the pool supports it. This is optional in V1.
The format of the request is the following:

```
https://poolurl.com/login/
   launcher_id=0xabcd&
   login_code=1234567&
   timestamp=1621854388&
   authentication_pk=pk&
   signature=sig
```
#### launcher_id
The identifier for this farmer.

#### login_code
This is a code generated by the pool, and shown to the user. It can be any alphanumeric string.
This must have a length <= 32 bytes.

#### authentication_pk
The hex representation of the authentication public key described above.

#### signature
<<<<<<< HEAD
The signature of the following streamable: `{ bytes32(launcher_id), str(login_code), uint64(timestamp) }`.
=======
The signature of the following streamable: `{ bytes32(singleton_genesis), str(target_puzzle_hash), str(login_code), uint64(timestamp) }`.
>>>>>>> 7417d2d6

### Flow
The user flow for a farmer logging in to a pool website would be the following. Note that there is no explicit account
creation; a farmer can log in after submitting their first successful partial.
1. User goes to pool website to login
2. The pool cookies the browser and displays a `login_code` for the user to sign 0xabcde
3. The user enters this value into the GUI (or the cli using like chia poolnft login 0xabcde)
4. The farmer software generates a secure login link for that user and displays it. This includes the pool URL, the data to sign, and the signature from the farmer, in query params
5. The user clicks the link
6. The pool cross references this link to their farmer DB to see which farmer is logging in, verifies the signature, and then logs them in.


## 1/8 vs 7/8
Note that the coinbase rewards in Chia are divided into two coins: the farmer coin and the pool coin. The farmer coin
(1/8) only goes to the puzzle hash signed by the farmer private key, while the pool coin (7/8) goes to the pool.
The user transaction fees on the blockchain are included in the farmer coin as well. This split of 7/8 1/8 exists
to prevent attacks where one pool tries to destroy another by farming partials, but never submitting winning blocks.

## Difficulty
The difficulty allows the pool operator to control how many partials per day they are receiving from each farmer.
The difficulty can be adjusted separately for each farmer. A reasonable target would be 300 partials per day,
to ensure frequent feedback to the farmer, and low variability.
A difficulty of 1 results in approximately 10 partials per day per k32 plot. This is the minimum difficulty that
the V1 of the protocol supports is 1. However, a pool may set a higher minimum difficulty for efficiency. When
calculating whether a proof is high quality enough for being awarded points, the pool should use
`sub_slot_iters=37600000000`.
If the farmer submits a proof that is not good enough for the current difficulty, the pool should respond by setting
the `current_difficulty` in the response.

## Points
X points are awarded for submitting a partial with difficulty X, which means that points scale linearly with difficulty.
For example, 100 TiB of space should yield approximately 10,000 points per day, whether the difficulty is set to
100 or 200. It should not matter what difficulty is set for a farmer, as long as they are consistently submitting partials.
The specification does not require pools to pay out proportionally by points, but the payout scheme should be clear to
farmers, and points should be acknowledged and accumulated points returned in the response.


## Error codes
```
REVERTED_SIGNAGE_POINT = 1
TOO_LATE = 2
NOT_FOUND = 3
INVALID_PROOF = 4
PROOF_NOT_GOOD_ENOUGH = 5
INVALID_DIFFICULTY = 6
INVALID_SIGNATURE = 7
SERVER_EXCEPTION = 8
INVALID_P2_SINGLETON_PUZZLE_HASH = 9
```

## Security considerations
The pool must ensure that partials arrive quickly, faster than the 28 second time limit of inclusion into the
blockchain. This allows farmers that have slow setups to detect issues.

## Singletons
### Pay to singleton puzzle
TODO
### Singleton genesis
TODO

### Singleton outer layer
TODO

### Singleton escaping
TODO

### Singleton 
TODO<|MERGE_RESOLUTION|>--- conflicted
+++ resolved
@@ -213,11 +213,7 @@
 The hex representation of the authentication public key described above.
 
 #### signature
-<<<<<<< HEAD
-The signature of the following streamable: `{ bytes32(launcher_id), str(login_code), uint64(timestamp) }`.
-=======
-The signature of the following streamable: `{ bytes32(singleton_genesis), str(target_puzzle_hash), str(login_code), uint64(timestamp) }`.
->>>>>>> 7417d2d6
+The signature of the following streamable: `{ bytes32(launcher_id), str(target_puzzle_hash), str(login_code), uint64(timestamp) }`.
 
 ### Flow
 The user flow for a farmer logging in to a pool website would be the following. Note that there is no explicit account
